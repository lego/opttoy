package main

import (
	"bytes"
	"fmt"
	"os"
	"sort"
	"strings"
)

type nodeType int

const (
	join nodeType = iota
	scan
)

type node struct {
	typ         nodeType
	class       string // equivalence class
	classIdx    int
	nodeIdx     int
	left, right *node
}

func parse(s string) *node {
	var n *node
	for _, p := range strings.Split(s, ",") {
		t := &node{typ: scan, class: p}
		if n == nil {
			n = t
		} else {
			n = &node{
				typ:   join,
				left:  n,
				right: t,
			}
		}
	}
	return n
}

func (n *node) Debug() string {
	switch n.typ {
	case join:
		return fmt.Sprintf("(%s ⋈ %s):%d", n.left.Debug(), n.right.Debug(), n.classIdx)
	case scan:
		return fmt.Sprintf("%s:%d", n.class, n.classIdx)
	default:
		return "not reached"
	}
}

func (n *node) String() string {
	switch n.typ {
	case join:
		return fmt.Sprintf("(%s ⋈ %s)", n.left, n.right)
	case scan:
		return fmt.Sprintf("%s", n.class)
	default:
		return "not reached"
	}
}

type expr struct {
	typ         nodeType
	class       string // equivalence class
	left, right int    // class id's
}

func (e *expr) String() string {
	switch e.typ {
	case join:
		return fmt.Sprintf("(%d ⋈ %d)", e.left, e.right)
	case scan:
		return fmt.Sprintf("%s", e.class)
	default:
		return "not reached"
	}
}

type class struct {
	id    int
	m     map[string]int
	exprs []*expr
}

func newClass(id int) *class {
	return &class{
		id: id,
		m:  make(map[string]int),
	}
}

func (c *class) add(e *expr) bool {
	id := e.String()
	i, ok := c.m[id]
	if ok {
		return false
	}
	i = len(c.exprs)
	c.exprs = append(c.exprs, e)
	c.m[id] = i
	n.nodeIdx = i
	return true
}

type memo struct {
	exprMap  map[string]int
	classMap map[string]int
	classes  []*class
}

func newMemo() *memo {
	m := &memo{
		exprMap:  make(map[string]int),
		classMap: make(map[string]int),
	}
	return m
}

func (m *memo) build(n *node) {
	switch n.typ {
	case join:
		m.build(n.left)
		m.build(n.right)
		m.add(n)

	case scan:
		m.add(n)
	}
}

// A ⋈ B => B ⋈ A
func (m *memo) commute(n *node) *node {
	if n.typ != join {
		return nil
	}
	return &node{
		typ:   join,
		class: n.class,
		left:  n.right,
		right: n.left,
	}
}

// (A ⋈ B) ⋈ C  => A ⋈ (B ⋈ C)
func (m *memo) associate(n *node) *node {
	if n.typ != join || n.left.typ != join {
		return nil
	}
	return &node{
		typ:   join,
		class: n.class,
		left:  n.left.left,
		right: &node{
			typ:   join,
			left:  n.left.right,
			right: n.right,
		},
	}
}

func (m *memo) genTrees(e *expr) []*node {
	res := make([]*node, 0)
	var left, right []*node
	if e.left != -1 {
		for _, e := range m.classes[e.left].exprs {
			left = append(left, m.genTrees(e)...)
		}
	} else {
		left = []*node{{
			typ:   e.typ,
			class: e.class,
			left:  nil,
			right: nil,
		}}
	}
	if e.right != -1 {
		for _, e := range m.classes[e.right].exprs {
			right = append(right, m.genTrees(e)...)
		}
	} else {
		right = []*node{{
			typ:   e.typ,
			class: e.class,
			left:  nil,
			right: nil,
		}}
	}
	for _, lnode := range left {
		for _, rnode := range right {
			n := &node{
				typ:   e.typ,
				class: e.class,
				left:  lnode,
				right: rnode,
			}
			res = append(res, n)
		}
	}
	return res
}

func (m *memo) expand() int {
	var count int
	for _, c := range m.classes {
		for _, e := range c.exprs {
			nodes := m.genTrees(e)
			for _, n := range nodes {
				if t := m.commute(n); t != nil && m.add(t) {
					count++
				}
				if t := m.associate(n); t != nil {
					if m.add(t.right) {
						count++
					}
					if m.add(t) {
						count++
					}
				}
			}
		}
	}
	return count
}

func (m *memo) expandAll() {
	fmt.Println(m)
	for {
		n := m.expand()
		if n == 0 {
			break
		}
		fmt.Printf("%d expansions\n%s\n", n, m)
	}
}

func (m *memo) add(n *node) bool {
	id := n.String()
	if n.class == "" {
		n.class = id
	}
	if _, ok := m.exprMap[id]; ok {
		return false
	}
	i, ok := m.classMap[n.class]
	if !ok {
		i = len(m.classes)
		c := newClass(i)
		m.classes = append(m.classes, c)
		m.classMap[n.class] = i
	}
<<<<<<< HEAD
	lexpr := -1
	if n.left != nil {
		lexpr = m.exprMap[n.left.class]
	}
	rexpr := -1
	if n.right != nil {
		rexpr = m.exprMap[n.right.class]
	}
	e := &expr{n.typ, n.class, lexpr, rexpr}
	m.exprMap[id] = i
	return m.classes[i].add(e)
}

func (m *memo) list(n *node) {
	i := m.exprMap[n.String()]
	for _, e := range m.classes[i].exprs {
		fmt.Println(e)
=======
	m.nodeMap[id] = i
	n.classIdx = i
	return m.classes[i].add(n)
}

func (m *memo) list(n *node) {
	for _, n := range m.classes[n.classIdx].nodes {
		fmt.Println(n)
>>>>>>> 2c26d47d
	}
}

type dfsStatus int

const (
	white dfsStatus = iota
	gray
	black
)

type dfsInfo struct {
	Me     *class    // this class
	Parent *class    // parent
	D      int       // discovery time
	F      int       // finished visiting time
	Color  dfsStatus // WHITE (not discovered), GRAY (not visited), BLACK (done)
}

type dfsInfoList []*dfsInfo

func (m *memo) DFS() dfsInfoList {
	state := make(map[*class]*dfsInfo, len(m.classes))
	for _, c := range m.classes {
		state[c] = &dfsInfo{c, nil, -1, -1, white}
	}
	t := 0

	res := make([]*dfsInfo, 0, len(m.classes))
	for _, c := range m.classes {
		if state[c].Color == white {
			m.dfsVisit(c, &t, state)
		}
		res = append(res, state[c])
	}
	return res
}

func (m *memo) dfsVisit(c *class, t *int, state map[*class]*dfsInfo) {
	*t++
	state[c].D = *t
	state[c].Color = gray

	for _, e := range c.exprs {
		for i := 0; i < 2; i++ {
			var v int
			if i == 0 {
				v = e.left
			} else {
				v = e.right
			}
			if v == -1 {
				continue
			}

			vc := m.classes[v]
			if state[vc].Color == white {
				state[vc].Parent = c
				m.dfsVisit(vc, t, state)
			}
		}
	}

	state[c].Color = black
	*t++
	state[c].F = *t
}

func (m *memo) topoSort() []*class {
	dfs := m.DFS()
	sort.Slice(dfs, func(i, j int) bool { return dfs[i].F >= dfs[j].F })

	res := make([]*class, 0, len(dfs))
	for i := range dfs {
		res = append(res, dfs[i].Me)
	}

	return res
}

func (m *memo) String() string {
	var buf bytes.Buffer

	sorted := m.topoSort()
<<<<<<< HEAD
	for _, c := range sorted {
		fmt.Fprintf(&buf, "%d:", c.id)
		for _, e := range c.exprs {
			fmt.Fprintf(&buf, " [%s]", e.String())
=======
	for i, c := range sorted {
		fmt.Fprintf(&buf, "%d:", len(sorted)-i)
		for _, n := range c.nodes {
			fmt.Fprintf(&buf, " [%s]", n.Debug())
>>>>>>> 2c26d47d
		}
		fmt.Fprintf(&buf, "\n")
	}
	return buf.String()
}

func main() {
	if len(os.Args) != 2 {
		fmt.Fprintf(os.Stderr, "usage: opttoy <query>\n")
		os.Exit(1)
	}
	n := parse(os.Args[1])
	m := newMemo()
	m.build(n)
	m.expandAll()
	m.list(n)
}<|MERGE_RESOLUTION|>--- conflicted
+++ resolved
@@ -251,7 +251,6 @@
 		m.classes = append(m.classes, c)
 		m.classMap[n.class] = i
 	}
-<<<<<<< HEAD
 	lexpr := -1
 	if n.left != nil {
 		lexpr = m.exprMap[n.left.class]
@@ -269,16 +268,6 @@
 	i := m.exprMap[n.String()]
 	for _, e := range m.classes[i].exprs {
 		fmt.Println(e)
-=======
-	m.nodeMap[id] = i
-	n.classIdx = i
-	return m.classes[i].add(n)
-}
-
-func (m *memo) list(n *node) {
-	for _, n := range m.classes[n.classIdx].nodes {
-		fmt.Println(n)
->>>>>>> 2c26d47d
 	}
 }
 
@@ -363,17 +352,10 @@
 	var buf bytes.Buffer
 
 	sorted := m.topoSort()
-<<<<<<< HEAD
 	for _, c := range sorted {
 		fmt.Fprintf(&buf, "%d:", c.id)
 		for _, e := range c.exprs {
 			fmt.Fprintf(&buf, " [%s]", e.String())
-=======
-	for i, c := range sorted {
-		fmt.Fprintf(&buf, "%d:", len(sorted)-i)
-		for _, n := range c.nodes {
-			fmt.Fprintf(&buf, " [%s]", n.Debug())
->>>>>>> 2c26d47d
 		}
 		fmt.Fprintf(&buf, "\n")
 	}
